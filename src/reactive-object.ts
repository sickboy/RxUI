--- conflicted
+++ resolved
@@ -14,6 +14,7 @@
 export class ReactiveObject {
 
     private _propertyChanged: Subject<PropertyChangedEventArgs<any>>;
+    private __overrideReactiveMode = true;
 
     /**
      * Creates a new reactive object.
@@ -74,13 +75,8 @@
 
     private static getReactiveProperty<TObj extends ReactiveObject, T>(
         obj: TObj,
-<<<<<<< HEAD
-        property: string): T | any {
-        var value = this.getValue((<ReactiveObject><any>obj), property);
-=======
         property: string): T {
-        var value = obj.__data[property];
->>>>>>> c58877e1
+        var value = this.getValue<T>(obj, property);
         if(typeof value === "undefined") {
             return null;
         } else {
@@ -88,7 +84,6 @@
         }
     }
 
-<<<<<<< HEAD
     private static getValue<T>(obj: ReactiveObject, property: string) {
       return <T>obj[this.buildPropertyName(property)];
     }
@@ -101,10 +96,7 @@
       return `_${property}`;
     }
 
-    private static getDeepProperty<TObj, T>(obj: TObj, evaluated: { children: string[], property: string }): T | any {
-=======
     private static getDeepProperty<TObj, T>(obj: TObj, evaluated: { children: string[], property: string }): T {
->>>>>>> c58877e1
         var firstProp = evaluated.children[0];
         var otherProperties = evaluated.property.substring(firstProp.length + 1);
         var firstVal = ReactiveObject.get(obj, firstProp);
@@ -830,21 +822,6 @@
         return JSON.stringify(this);
     }
 
-<<<<<<< HEAD
-=======
-    /**
-     * Gets the list of enumerable property names that have been set on the given object.
-     * @param obj The object whose enumerable property names should be returned.
-     */
-    public static keys(obj: Object): string[] {
-        if (obj instanceof ReactiveObject && this.shouldUseReactiveMode(obj)) {
-            return Object.keys(obj.__data);
-        } else {
-            return Object.keys(obj);
-        }
-    }
-
->>>>>>> c58877e1
     private static clone(obj: any): any {
         var clone = {};
         for (var key in obj) {
